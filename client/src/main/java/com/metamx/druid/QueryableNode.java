/*
 * Druid - a distributed column store.
 * Copyright (C) 2012  Metamarkets Group Inc.
 *
 * This program is free software; you can redistribute it and/or
 * modify it under the terms of the GNU General Public License
 * as published by the Free Software Foundation; either version 2
 * of the License, or (at your option) any later version.
 *
 * This program is distributed in the hope that it will be useful,
 * but WITHOUT ANY WARRANTY; without even the implied warranty of
 * MERCHANTABILITY or FITNESS FOR A PARTICULAR PURPOSE.  See the
 * GNU General Public License for more details.
 *
 * You should have received a copy of the GNU General Public License
 * along with this program; if not, write to the Free Software
 * Foundation, Inc., 51 Franklin Street, Fifth Floor, Boston, MA  02110-1301, USA.
 */

package com.metamx.druid;

import com.fasterxml.jackson.databind.ObjectMapper;
import com.fasterxml.jackson.databind.jsontype.NamedType;
import com.fasterxml.jackson.dataformat.smile.SmileFactory;
import com.google.common.base.Preconditions;
import com.google.common.base.Throwables;
import com.google.common.collect.Lists;
<<<<<<< HEAD
=======
import com.google.common.util.concurrent.ThreadFactoryBuilder;
import com.metamx.common.IAE;
>>>>>>> fba2bc96
import com.metamx.common.ISE;
import com.metamx.common.concurrent.ScheduledExecutorFactory;
import com.metamx.common.concurrent.ScheduledExecutors;
import com.metamx.common.lifecycle.Lifecycle;
import com.metamx.common.lifecycle.LifecycleStart;
import com.metamx.common.lifecycle.LifecycleStop;
import com.metamx.common.logger.Logger;
import com.metamx.druid.client.BatchServerInventoryView;
import com.metamx.druid.client.DruidServerConfig;
import com.metamx.druid.client.InventoryView;
import com.metamx.druid.client.ServerInventoryView;
import com.metamx.druid.client.ServerInventoryViewConfig;
import com.metamx.druid.client.ServerView;
import com.metamx.druid.client.SingleServerInventoryView;
import com.metamx.druid.concurrent.Execs;
import com.metamx.druid.coordination.AbstractDataSegmentAnnouncer;
import com.metamx.druid.coordination.BatchDataSegmentAnnouncer;
import com.metamx.druid.coordination.DataSegmentAnnouncer;
import com.metamx.druid.coordination.DruidServerMetadata;
<<<<<<< HEAD
import com.metamx.druid.curator.CuratorConfig;
import com.metamx.druid.curator.announcement.Announcer;
import com.metamx.druid.guice.JsonConfigurator;
import com.metamx.druid.http.log.RequestLogger;
=======
import com.metamx.druid.coordination.MultipleDataSegmentAnnouncerDataSegmentAnnouncer;
import com.metamx.druid.coordination.SingleDataSegmentAnnouncer;
import com.metamx.druid.curator.announcement.Announcer;
import com.metamx.druid.http.NoopRequestLogger;
import com.metamx.druid.http.RequestLogger;
import com.metamx.druid.initialization.CuratorConfig;
>>>>>>> fba2bc96
import com.metamx.druid.initialization.Initialization;
import com.metamx.druid.initialization.ServerConfig;
import com.metamx.druid.initialization.ZkDataSegmentAnnouncerConfig;
import com.metamx.druid.initialization.ZkPathsConfig;
import com.metamx.druid.utils.PropUtils;
import com.metamx.emitter.EmittingLogger;
import com.metamx.emitter.core.Emitters;
import com.metamx.emitter.service.ServiceEmitter;
import com.metamx.http.client.HttpClient;
import com.metamx.http.client.HttpClientConfig;
import com.metamx.http.client.HttpClientInit;
import com.metamx.metrics.JvmMonitor;
import com.metamx.metrics.Monitor;
import com.metamx.metrics.MonitorScheduler;
import com.metamx.metrics.MonitorSchedulerConfig;
import com.metamx.metrics.SysMonitor;
import org.apache.curator.framework.CuratorFramework;
import org.eclipse.jetty.server.Server;
import org.joda.time.Duration;
import org.skife.config.ConfigurationObjectFactory;

import javax.validation.Validation;
import java.io.IOException;
import java.lang.reflect.Field;
import java.util.Arrays;
import java.util.List;
import java.util.Properties;
import java.util.concurrent.ScheduledExecutorService;

/**
 */
public abstract class QueryableNode<T extends QueryableNode> extends RegisteringNode
{
  private final Logger log;

  private final Lifecycle lifecycle;
  private final ObjectMapper jsonMapper;
  private final ObjectMapper smileMapper;
  private final Properties props;
  private final ConfigurationObjectFactory configFactory;
  private final String nodeType;
  private final JsonConfigurator jsonConfigurator;

  private DruidServerMetadata druidServerMetadata = null;
  private ServiceEmitter emitter = null;
  private List<Monitor> monitors = null;
  private Server server = null;
  private CuratorFramework curator = null;
  private DataSegmentAnnouncer announcer = null;
  private ZkPathsConfig zkPaths = null;
  private ScheduledExecutorFactory scheduledExecutorFactory = null;
  private RequestLogger requestLogger = null;
  private ServerInventoryView serverInventoryView = null;
  private ServerView serverView = null;
  private InventoryView inventoryView = null;

  private boolean initialized = false;

  public QueryableNode(
      String nodeType,
      Logger log,
      Properties props,
      Lifecycle lifecycle,
      ObjectMapper jsonMapper,
      ObjectMapper smileMapper,
      ConfigurationObjectFactory configFactory
  )
  {
    super(Arrays.asList(jsonMapper, smileMapper));

    this.log = log;
    this.configFactory = configFactory;
    this.props = props;
    this.jsonMapper = jsonMapper;
    this.lifecycle = lifecycle;
    this.smileMapper = smileMapper;

    Preconditions.checkNotNull(props, "props");
    Preconditions.checkNotNull(lifecycle, "lifecycle");
    Preconditions.checkNotNull(jsonMapper, "jsonMapper");
    Preconditions.checkNotNull(smileMapper, "smileMapper");
    Preconditions.checkNotNull(configFactory, "configFactory");

    this.jsonConfigurator = new JsonConfigurator(jsonMapper, Validation.buildDefaultValidatorFactory().getValidator());

    Preconditions.checkState(smileMapper.getJsonFactory() instanceof SmileFactory, "smileMapper should use smile.");
    this.nodeType = nodeType;
  }

  public T setDruidServerMetadata(DruidServerMetadata druidServerMetadata)
  {
    checkFieldNotSetAndSet("druidServerMetadata", druidServerMetadata);
    return (T) this;
  }

  @SuppressWarnings("unchecked")
  public T setCuratorFramework(CuratorFramework curator)
  {
    checkFieldNotSetAndSet("curator", curator);
    return (T) this;
  }

  @SuppressWarnings("unchecked")
  public T setAnnouncer(DataSegmentAnnouncer announcer)
  {
    checkFieldNotSetAndSet("announcer", announcer);
    return (T) this;
  }

  @SuppressWarnings("unchecked")
  public T setEmitter(ServiceEmitter emitter)
  {
    checkFieldNotSetAndSet("emitter", emitter);
    return (T) this;
  }

  @SuppressWarnings("unchecked")
  public T setMonitors(List<Monitor> monitors)
  {
    checkFieldNotSetAndSet("monitors", monitors);
    return (T) this;
  }

  @SuppressWarnings("unchecked")
  public T setServer(Server server)
  {
    checkFieldNotSetAndSet("server", server);
    return (T) this;
  }

  @SuppressWarnings("unchecked")
  public T setZkPaths(ZkPathsConfig zkPaths)
  {
    checkFieldNotSetAndSet("zkPaths", zkPaths);
    return (T) this;
  }

  @SuppressWarnings("unchecked")
  public T setScheduledExecutorFactory(ScheduledExecutorFactory factory)
  {
    checkFieldNotSetAndSet("scheduledExecutorFactory", factory);
    return (T) this;
  }

  @SuppressWarnings("unchecked")
  public T setRequestLogger(RequestLogger requestLogger)
  {
    checkFieldNotSetAndSet("requestLogger", requestLogger);
    return (T) this;
  }

  @SuppressWarnings("unchecked")
  public T setInventoryView(InventoryView inventoryView)
  {
    checkFieldNotSetAndSet("inventoryView", inventoryView);
    return (T) this;
  }

  @SuppressWarnings("unchecked")
  public T setServerView(ServerView serverView)
  {
    checkFieldNotSetAndSet("serverView", serverView);
    return (T) this;
  }

  @SuppressWarnings("unchecked")
  public T registerJacksonSubtype(Class<?>... clazzes)
  {
    jsonMapper.registerSubtypes(clazzes);
    smileMapper.registerSubtypes(clazzes);
    return (T) this;
  }

  @SuppressWarnings("unchecked")
  public T registerJacksonSubtype(NamedType... namedTypes)
  {
    jsonMapper.registerSubtypes(namedTypes);
    smileMapper.registerSubtypes(namedTypes);
    return (T) this;
  }

  public Lifecycle getLifecycle()
  {
    return lifecycle;
  }

  public ObjectMapper getJsonMapper()
  {
    return jsonMapper;
  }

  public ObjectMapper getSmileMapper()
  {
    return smileMapper;
  }

  public Properties getProps()
  {
    return props;
  }

  public ConfigurationObjectFactory getConfigFactory()
  {
    return configFactory;
  }

  public JsonConfigurator getJsonConfigurator()
  {
    return jsonConfigurator;
  }

  public DruidServerMetadata getDruidServerMetadata()
  {
    initializeDruidServerMetadata();
    return druidServerMetadata;
  }

  public CuratorFramework getCuratorFramework()
  {
    initializeCuratorFramework();
    return curator;
  }

  public DataSegmentAnnouncer getAnnouncer()
  {
    initializeAnnouncer();
    return announcer;
  }

  public ServiceEmitter getEmitter()
  {
    initializeEmitter();
    return emitter;
  }

  public List<Monitor> getMonitors()
  {
    initializeMonitors();
    return monitors;
  }

  public Server getServer()
  {
    initializeServer();
    return server;
  }

  public ZkPathsConfig getZkPaths()
  {
    initializeZkPaths();
    return zkPaths;
  }

  public ScheduledExecutorFactory getScheduledExecutorFactory()
  {
    initializeScheduledExecutorFactory();
    return scheduledExecutorFactory;
  }

  public RequestLogger getRequestLogger()
  {
    initializeRequestLogger();
    return requestLogger;
  }

  public ServerView getServerView()
  {
    initializeServerView();
    return serverView;
  }

  public InventoryView getInventoryView()
  {
    initializeInventoryView();
    return inventoryView;
  }

  private void initializeDruidServerMetadata()
  {
    if (druidServerMetadata == null) {
      final DruidServerConfig serverConfig = getConfigFactory().build(DruidServerConfig.class);
      setDruidServerMetadata(
          new DruidServerMetadata(
              null, // TODO: serverConfig.getServerName(),
              null, // TODO: serverConfig.getHost(),
              serverConfig.getMaxSize(),
              nodeType,
              serverConfig.getTier()
          )
      );
    }
  }

  private void initializeServerView()
  {
    if (serverView == null) {
      initializeServerInventoryView();
      serverView = serverInventoryView;
    }
  }

  private void initializeInventoryView()
  {
    if (inventoryView == null) {
      initializeServerInventoryView();
      inventoryView = serverInventoryView;
    }
  }

  private void initializeServerInventoryView()
  {
    if (serverInventoryView == null) {
<<<<<<< HEAD
      serverInventoryView = new ServerInventoryView(
          getConfigFactory().build(ServerInventoryViewConfig.class),
          getZkPaths(),
          getCuratorFramework(),
          getJsonMapper()
      );
=======
      final ExecutorService exec = Executors.newFixedThreadPool(
          1, new ThreadFactoryBuilder().setDaemon(true).setNameFormat("ServerInventoryView-%s").build()
      );

      final ServerInventoryViewConfig serverInventoryViewConfig = getConfigFactory().build(ServerInventoryViewConfig.class);
      final String announcerType = serverInventoryViewConfig.getAnnouncerType();

      if ("legacy".equalsIgnoreCase(announcerType)) {
        serverInventoryView = new SingleServerInventoryView(
            serverInventoryViewConfig,
            getZkPaths(),
            getCuratorFramework(),
            exec,
            getJsonMapper()
        );
      } else if ("batch".equalsIgnoreCase(announcerType)) {
        serverInventoryView = new BatchServerInventoryView(
            serverInventoryViewConfig,
            getZkPaths(),
            getCuratorFramework(),
            exec,
            getJsonMapper()
        );
      } else {
        throw new IAE("Unknown type %s", announcerType);
      }
>>>>>>> fba2bc96
      lifecycle.addManagedInstance(serverInventoryView);
    }
  }

  private void initializeRequestLogger()
  {
    if (requestLogger == null) {
      try {
        final String loggingType = props.getProperty("druid.request.logging.type");
<<<<<<< HEAD
        if("emitter".equals(loggingType)) {
          setRequestLogger(Initialization.makeEmittingRequestLogger(getProps(), getEmitter()));
        }
        else {
          setRequestLogger(
              Initialization.makeFileRequestLogger(getJsonMapper(), getScheduledExecutorFactory(), getProps())
          );
=======
        if ("emitter".equals(loggingType)) {
          setRequestLogger(
              Initialization.makeEmittingRequestLogger(
                  getProps(),
                  getEmitter()
              )
          );
        } else if ("file".equalsIgnoreCase(loggingType)) {
          setRequestLogger(
              Initialization.makeFileRequestLogger(
                  getJsonMapper(),
                  getScheduledExecutorFactory(),
                  getProps()
              )
          );
        } else {
          setRequestLogger(new NoopRequestLogger());
>>>>>>> fba2bc96
        }
      }
      catch (IOException e) {
        throw Throwables.propagate(e);
      }
      lifecycle.addManagedInstance(requestLogger);
    }
  }

  private void initializeZkPaths()
  {
    if (zkPaths == null) {
      setZkPaths(getConfigFactory().build(ZkPathsConfig.class));
    }
  }

  private void initializeScheduledExecutorFactory()
  {
    if (scheduledExecutorFactory == null) {
      setScheduledExecutorFactory(ScheduledExecutors.createFactory(getLifecycle()));
    }
  }

  private void initializeCuratorFramework()
  {
    if (curator == null) {
      try {
        setCuratorFramework(Initialization.makeCuratorFramework(configFactory.build(CuratorConfig.class), lifecycle));
      }
      catch (IOException e) {
        throw Throwables.propagate(e);
      }
    }
  }

  private void initializeAnnouncer()
  {
    if (announcer == null) {
      final Announcer announcer = new Announcer(getCuratorFramework(), Execs.singleThreaded("Announcer-%s"));
      lifecycle.addManagedInstance(announcer);

      final ZkDataSegmentAnnouncerConfig config = getConfigFactory().build(ZkDataSegmentAnnouncerConfig.class);
      final String announcerType = config.getAnnouncerType();

      final DataSegmentAnnouncer dataSegmentAnnouncer;
      if ("batch".equalsIgnoreCase(announcerType)) {
        dataSegmentAnnouncer = new BatchDataSegmentAnnouncer(
            getDruidServerMetadata(),
            config,
            announcer,
            getJsonMapper()
        );
      } else if ("legacy".equalsIgnoreCase(announcerType)) {
        dataSegmentAnnouncer = new MultipleDataSegmentAnnouncerDataSegmentAnnouncer(
            Arrays.<AbstractDataSegmentAnnouncer>asList(
                new BatchDataSegmentAnnouncer(
                    getDruidServerMetadata(),
                    config,
                    announcer,
                    getJsonMapper()
                ),
                new SingleDataSegmentAnnouncer(
                    getDruidServerMetadata(),
                    getZkPaths(),
                    announcer,
                    getJsonMapper()
                )
            )
        );
      } else {
        throw new ISE("Unknown announcer type [%s]", announcerType);
      }

      setAnnouncer(dataSegmentAnnouncer);

      lifecycle.addManagedInstance(getAnnouncer(), Lifecycle.Stage.LAST);
    }
  }

  private void initializeServer()
  {
    if (server == null) {
      setServer(Initialization.makeJettyServer(configFactory.build(ServerConfig.class)));

      lifecycle.addHandler(
          new Lifecycle.Handler()
          {
            @Override
            public void start() throws Exception
            {
              log.info("Starting Jetty");
              server.start();
            }

            @Override
            public void stop()
            {
              log.info("Stopping Jetty");
              try {
                server.stop();
              }
              catch (Exception e) {
                log.error(e, "Exception thrown while stopping Jetty");
              }
            }
          }
      );
    }
  }

  private void initializeMonitors()
  {
    if (monitors == null) {
      List<Monitor> theMonitors = Lists.newArrayList();
      theMonitors.add(new JvmMonitor());
      if (Boolean.parseBoolean(props.getProperty("druid.monitoring.monitorSystem", "false"))) {
        theMonitors.add(new SysMonitor());
      }

      setMonitors(theMonitors);
    }
  }

  private void initializeEmitter()
  {
    if (emitter == null) {
      final HttpClientConfig.Builder configBuilder = HttpClientConfig.builder().withNumConnections(1);

      final String emitterTimeoutDuration = props.getProperty("druid.emitter.timeOut");
      if (emitterTimeoutDuration != null) {
        configBuilder.withReadTimeout(new Duration(emitterTimeoutDuration));
      }

      final HttpClient httpClient = HttpClientInit.createClient(configBuilder.build(), lifecycle);

      setEmitter(
          new ServiceEmitter(
              PropUtils.getProperty(props, "druid.service"),
              PropUtils.getProperty(props, "druid.host"),
              Emitters.create(props, httpClient, jsonMapper, lifecycle)
          )
      );
    }
    EmittingLogger.registerEmitter(emitter);
  }

  protected void init() throws Exception
  {
    doInit();
    initialized = true;
  }

  protected abstract void doInit() throws Exception;

  @LifecycleStart
  public synchronized void start() throws Exception
  {
    if (!initialized) {
      init();
    }

    lifecycle.start();
  }

  @LifecycleStop
  public synchronized void stop()
  {
    lifecycle.stop();
  }

  protected ScheduledExecutorService startMonitoring(List<Monitor> monitors)
  {
    final ScheduledExecutorService globalScheduledExec = getScheduledExecutorFactory().create(1, "Global--%d");
    final MonitorScheduler monitorScheduler = new MonitorScheduler(
        getConfigFactory().build(MonitorSchedulerConfig.class),
        globalScheduledExec,
        getEmitter(),
        monitors
    );
    getLifecycle().addManagedInstance(monitorScheduler);
    return globalScheduledExec;
  }

  protected void checkFieldNotSetAndSet(String fieldName, Object value)
  {
    Class<?> theClazz = this.getClass();
    while (theClazz != null && theClazz != Object.class) {
      try {
        final Field field = theClazz.getDeclaredField(fieldName);
        field.setAccessible(true);
        Preconditions.checkState(field.get(this) == null, "Cannot set %s once it has already been set.", fieldName);

        field.set(this, value);
        return;
      }
      catch (NoSuchFieldException e) {
        // Perhaps it is inherited?
        theClazz = theClazz.getSuperclass();
      }
      catch (IllegalAccessException e) {
        throw Throwables.propagate(e);
      }
    }

    throw new ISE("Unknown field[%s] on class[%s]", fieldName, this.getClass());
  }
}<|MERGE_RESOLUTION|>--- conflicted
+++ resolved
@@ -25,11 +25,8 @@
 import com.google.common.base.Preconditions;
 import com.google.common.base.Throwables;
 import com.google.common.collect.Lists;
-<<<<<<< HEAD
-=======
 import com.google.common.util.concurrent.ThreadFactoryBuilder;
 import com.metamx.common.IAE;
->>>>>>> fba2bc96
 import com.metamx.common.ISE;
 import com.metamx.common.concurrent.ScheduledExecutorFactory;
 import com.metamx.common.concurrent.ScheduledExecutors;
@@ -49,19 +46,15 @@
 import com.metamx.druid.coordination.BatchDataSegmentAnnouncer;
 import com.metamx.druid.coordination.DataSegmentAnnouncer;
 import com.metamx.druid.coordination.DruidServerMetadata;
-<<<<<<< HEAD
 import com.metamx.druid.curator.CuratorConfig;
+import com.metamx.druid.coordination.MultipleDataSegmentAnnouncerDataSegmentAnnouncer;
+import com.metamx.druid.coordination.SingleDataSegmentAnnouncer;
 import com.metamx.druid.curator.announcement.Announcer;
 import com.metamx.druid.guice.JsonConfigurator;
 import com.metamx.druid.http.log.RequestLogger;
-=======
-import com.metamx.druid.coordination.MultipleDataSegmentAnnouncerDataSegmentAnnouncer;
-import com.metamx.druid.coordination.SingleDataSegmentAnnouncer;
-import com.metamx.druid.curator.announcement.Announcer;
 import com.metamx.druid.http.NoopRequestLogger;
 import com.metamx.druid.http.RequestLogger;
 import com.metamx.druid.initialization.CuratorConfig;
->>>>>>> fba2bc96
 import com.metamx.druid.initialization.Initialization;
 import com.metamx.druid.initialization.ServerConfig;
 import com.metamx.druid.initialization.ZkDataSegmentAnnouncerConfig;
@@ -374,14 +367,6 @@
   private void initializeServerInventoryView()
   {
     if (serverInventoryView == null) {
-<<<<<<< HEAD
-      serverInventoryView = new ServerInventoryView(
-          getConfigFactory().build(ServerInventoryViewConfig.class),
-          getZkPaths(),
-          getCuratorFramework(),
-          getJsonMapper()
-      );
-=======
       final ExecutorService exec = Executors.newFixedThreadPool(
           1, new ThreadFactoryBuilder().setDaemon(true).setNameFormat("ServerInventoryView-%s").build()
       );
@@ -408,7 +393,6 @@
       } else {
         throw new IAE("Unknown type %s", announcerType);
       }
->>>>>>> fba2bc96
       lifecycle.addManagedInstance(serverInventoryView);
     }
   }
@@ -418,15 +402,6 @@
     if (requestLogger == null) {
       try {
         final String loggingType = props.getProperty("druid.request.logging.type");
-<<<<<<< HEAD
-        if("emitter".equals(loggingType)) {
-          setRequestLogger(Initialization.makeEmittingRequestLogger(getProps(), getEmitter()));
-        }
-        else {
-          setRequestLogger(
-              Initialization.makeFileRequestLogger(getJsonMapper(), getScheduledExecutorFactory(), getProps())
-          );
-=======
         if ("emitter".equals(loggingType)) {
           setRequestLogger(
               Initialization.makeEmittingRequestLogger(
@@ -444,7 +419,6 @@
           );
         } else {
           setRequestLogger(new NoopRequestLogger());
->>>>>>> fba2bc96
         }
       }
       catch (IOException e) {
