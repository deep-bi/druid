/*
 * Druid - a distributed column store.
 * Copyright (C) 2012  Metamarkets Group Inc.
 *
 * This program is free software; you can redistribute it and/or
 * modify it under the terms of the GNU General Public License
 * as published by the Free Software Foundation; either version 2
 * of the License, or (at your option) any later version.
 *
 * This program is distributed in the hope that it will be useful,
 * but WITHOUT ANY WARRANTY; without even the implied warranty of
 * MERCHANTABILITY or FITNESS FOR A PARTICULAR PURPOSE.  See the
 * GNU General Public License for more details.
 *
 * You should have received a copy of the GNU General Public License
 * along with this program; if not, write to the Free Software
 * Foundation, Inc., 51 Franklin Street, Fifth Floor, Boston, MA  02110-1301, USA.
 */

package com.metamx.druid.merger.coordinator.http;

import com.amazonaws.auth.BasicAWSCredentials;
import com.amazonaws.services.ec2.AmazonEC2Client;
import com.fasterxml.jackson.databind.InjectableValues;
import com.fasterxml.jackson.databind.ObjectMapper;
import com.google.common.base.Charsets;
import com.google.common.base.Throwables;
import com.google.common.collect.Lists;
import com.google.common.util.concurrent.ThreadFactoryBuilder;
import com.google.inject.Guice;
import com.google.inject.Injector;
import com.google.inject.servlet.GuiceFilter;
import com.metamx.common.ISE;
import com.metamx.common.concurrent.ScheduledExecutorFactory;
import com.metamx.common.concurrent.ScheduledExecutors;
import com.metamx.common.config.Config;
import com.metamx.common.lifecycle.Lifecycle;
import com.metamx.common.lifecycle.LifecycleStart;
import com.metamx.common.lifecycle.LifecycleStop;
import com.metamx.common.logger.Logger;
import com.metamx.druid.RegisteringNode;
import com.metamx.druid.db.DbConnector;
import com.metamx.druid.db.DbConnectorConfig;
import com.metamx.druid.http.GuiceServletConfig;
import com.metamx.druid.http.RedirectFilter;
import com.metamx.druid.http.RedirectInfo;
import com.metamx.druid.http.StatusServlet;
import com.metamx.druid.initialization.Initialization;
import com.metamx.druid.initialization.ServerConfig;
import com.metamx.druid.initialization.ServiceDiscoveryConfig;
import com.metamx.druid.jackson.DefaultObjectMapper;
import com.metamx.druid.loading.S3SegmentKiller;
import com.metamx.druid.loading.S3SegmentPusher;
import com.metamx.druid.loading.S3SegmentPusherConfig;
import com.metamx.druid.loading.SegmentKiller;
import com.metamx.druid.loading.SegmentPusher;
import com.metamx.druid.merger.common.TaskToolbox;
import com.metamx.druid.merger.common.actions.LocalTaskActionClient;
import com.metamx.druid.merger.common.actions.TaskActionToolbox;
import com.metamx.druid.merger.common.config.IndexerZkConfig;
import com.metamx.druid.merger.common.config.TaskConfig;
import com.metamx.druid.merger.common.index.StaticS3FirehoseFactory;
import com.metamx.druid.merger.coordinator.DbTaskStorage;
import com.metamx.druid.merger.coordinator.LocalTaskRunner;
import com.metamx.druid.merger.coordinator.LocalTaskStorage;
import com.metamx.druid.merger.coordinator.MergerDBCoordinator;
import com.metamx.druid.merger.coordinator.RemoteTaskRunner;
import com.metamx.druid.merger.coordinator.RetryPolicyFactory;
import com.metamx.druid.merger.coordinator.TaskLockbox;
import com.metamx.druid.merger.coordinator.TaskMasterLifecycle;
import com.metamx.druid.merger.coordinator.TaskQueue;
import com.metamx.druid.merger.coordinator.TaskRunner;
import com.metamx.druid.merger.coordinator.TaskRunnerFactory;
import com.metamx.druid.merger.coordinator.TaskStorage;
import com.metamx.druid.merger.coordinator.TaskStorageQueryAdapter;
import com.metamx.druid.merger.coordinator.config.EC2AutoScalingStrategyConfig;
import com.metamx.druid.merger.coordinator.config.IndexerCoordinatorConfig;
import com.metamx.druid.merger.coordinator.config.IndexerDbConnectorConfig;
import com.metamx.druid.merger.coordinator.config.RemoteTaskRunnerConfig;
import com.metamx.druid.merger.coordinator.config.RetryPolicyConfig;
import com.metamx.druid.merger.coordinator.config.WorkerSetupManagerConfig;
import com.metamx.druid.merger.coordinator.scaling.AutoScalingStrategy;
import com.metamx.druid.merger.coordinator.scaling.EC2AutoScalingStrategy;
import com.metamx.druid.merger.coordinator.scaling.NoopAutoScalingStrategy;
import com.metamx.druid.merger.coordinator.scaling.ResourceManagementScheduler;
import com.metamx.druid.merger.coordinator.scaling.ResourceManagementSchedulerConfig;
import com.metamx.druid.merger.coordinator.scaling.ResourceManagementSchedulerFactory;
import com.metamx.druid.merger.coordinator.scaling.SimpleResourceManagementStrategy;
import com.metamx.druid.merger.coordinator.scaling.SimpleResourceManagmentConfig;
import com.metamx.druid.merger.coordinator.setup.WorkerSetupManager;
import com.metamx.druid.utils.PropUtils;
import com.metamx.emitter.EmittingLogger;
import com.metamx.emitter.core.Emitters;
import com.metamx.emitter.service.ServiceEmitter;
import com.metamx.http.client.HttpClient;
import com.metamx.http.client.HttpClientConfig;
import com.metamx.http.client.HttpClientInit;
import com.metamx.http.client.response.ToStringResponseHandler;
import com.metamx.metrics.JvmMonitor;
import com.metamx.metrics.Monitor;
import com.metamx.metrics.MonitorScheduler;
import com.metamx.metrics.MonitorSchedulerConfig;
import com.metamx.metrics.SysMonitor;
import com.netflix.curator.framework.CuratorFramework;
import com.netflix.curator.framework.recipes.cache.PathChildrenCache;


import org.jets3t.service.S3ServiceException;
import org.jets3t.service.impl.rest.httpclient.RestS3Service;
import org.jets3t.service.security.AWSCredentials;
import org.mortbay.jetty.Server;
import org.mortbay.jetty.servlet.Context;
import org.mortbay.jetty.servlet.DefaultServlet;
import org.mortbay.jetty.servlet.FilterHolder;
import org.mortbay.jetty.servlet.ServletHolder;
import org.skife.config.ConfigurationObjectFactory;
import org.skife.jdbi.v2.DBI;

import java.net.URL;
import java.util.Arrays;
import java.util.List;
import java.util.Properties;
import java.util.concurrent.ExecutorService;
import java.util.concurrent.Executors;
import java.util.concurrent.ScheduledExecutorService;

/**
 */
public class IndexerCoordinatorNode extends RegisteringNode
{
  private static final Logger log = new Logger(IndexerCoordinatorNode.class);

  public static Builder builder()
  {
    return new Builder();
  }

  private final ObjectMapper jsonMapper;
  private final Lifecycle lifecycle;
  private final Properties props;
  private final ConfigurationObjectFactory configFactory;

  private List<Monitor> monitors = null;
  private ServiceEmitter emitter = null;
  private DbConnectorConfig dbConnectorConfig = null;
  private DBI dbi = null;
<<<<<<< HEAD
=======
  private RestS3Service s3Service = null;
>>>>>>> ad1de9ba
  private IndexerCoordinatorConfig config = null;
  private TaskConfig taskConfig = null;
  private TaskToolbox taskToolbox = null;
  private MergerDBCoordinator mergerDBCoordinator = null;
  private TaskStorage taskStorage = null;
  private TaskQueue taskQueue = null;
  private TaskLockbox taskLockbox = null;
  private CuratorFramework curatorFramework = null;
  private ScheduledExecutorFactory scheduledExecutorFactory = null;
  private IndexerZkConfig indexerZkConfig;
  private WorkerSetupManager workerSetupManager = null;
  private TaskRunnerFactory taskRunnerFactory = null;
<<<<<<< HEAD
  private ResourceManagementSchedulerFactory resourceManagementSchedulerFactory = null;
  private TaskMaster taskMaster = null;
=======
  private TaskMasterLifecycle taskMasterLifecycle = null;
>>>>>>> ad1de9ba
  private Server server = null;

  private boolean initialized = false;

  public IndexerCoordinatorNode(
      ObjectMapper jsonMapper,
      Lifecycle lifecycle,
      Properties props,
      ConfigurationObjectFactory configFactory
  )
  {
    super(Arrays.asList(jsonMapper));

    this.jsonMapper = jsonMapper;
    this.lifecycle = lifecycle;
    this.props = props;
    this.configFactory = configFactory;
  }

  public IndexerCoordinatorNode setEmitter(ServiceEmitter emitter)
  {
    this.emitter = emitter;
    return this;
  }

  public IndexerCoordinatorNode setMergerDBCoordinator(MergerDBCoordinator mergerDBCoordinator)
  {
    this.mergerDBCoordinator = mergerDBCoordinator;
    return this;
  }

  public IndexerCoordinatorNode setTaskQueue(TaskQueue taskQueue)
  {
    this.taskQueue = taskQueue;
    return this;
  }

  public IndexerCoordinatorNode setS3Service(RestS3Service s3Service)
  {
    this.s3Service = s3Service;
    return this;
  }

  public IndexerCoordinatorNode setTaskLockbox(TaskLockbox taskLockbox)
  {
    this.taskLockbox = taskLockbox;
    return this;
  }

  public IndexerCoordinatorNode setMergeDbCoordinator(MergerDBCoordinator mergeDbCoordinator)
  {
    this.mergerDBCoordinator = mergeDbCoordinator;
    return this;
  }

  public IndexerCoordinatorNode setCuratorFramework(CuratorFramework curatorFramework)
  {
    this.curatorFramework = curatorFramework;
    return this;
  }

  public IndexerCoordinatorNode setWorkerSetupManager(WorkerSetupManager workerSetupManager)
  {
    this.workerSetupManager = workerSetupManager;
    return this;
  }

  public IndexerCoordinatorNode setTaskRunnerFactory(TaskRunnerFactory taskRunnerFactory)
  {
    this.taskRunnerFactory = taskRunnerFactory;
    return this;
  }

  public IndexerCoordinatorNode setResourceManagementSchedulerFactory(ResourceManagementSchedulerFactory resourceManagementSchedulerFactory)
  {
    this.resourceManagementSchedulerFactory = resourceManagementSchedulerFactory;
    return this;
  }

  public void init() throws Exception
  {
    scheduledExecutorFactory = ScheduledExecutors.createFactory(lifecycle);

    initializeEmitter();
    initializeMonitors();
    initializeDB();
    initializeIndexerCoordinatorConfig();
    initializeTaskConfig();
<<<<<<< HEAD
=======
    initializeS3Service();
>>>>>>> ad1de9ba
    initializeMergeDBCoordinator();
    initializeTaskStorage();
    initializeTaskLockbox();
    initializeTaskQueue();
    initializeTaskToolbox();
    initializeJacksonInjections();
    initializeJacksonSubtypes();
    initializeCurator();
    initializeIndexerZkConfig();
    initializeWorkerSetupManager();
    initializeTaskRunnerFactory();
<<<<<<< HEAD
    initializeResourceManagement();
    initializeTaskMaster();
=======
    initializeTaskMasterLifecycle();
>>>>>>> ad1de9ba
    initializeServer();

    final ScheduledExecutorService globalScheduledExec = scheduledExecutorFactory.create(1, "Global--%d");
    final MonitorScheduler monitorScheduler = new MonitorScheduler(
        configFactory.build(MonitorSchedulerConfig.class),
        globalScheduledExec,
        emitter,
        monitors
    );
    lifecycle.addManagedInstance(monitorScheduler);

    final Injector injector = Guice.createInjector(
        new IndexerCoordinatorServletModule(
            jsonMapper,
            config,
            emitter,
<<<<<<< HEAD
            taskQueue,
            new TaskStorageQueryAdapter(taskStorage),
            workerSetupManager,
            taskMaster
=======
            taskMasterLifecycle,
            new TaskStorageQueryAdapter(taskStorage),
            workerSetupManager
>>>>>>> ad1de9ba
        )
    );

    final Context root = new Context(server, "/", Context.SESSIONS);

    root.addServlet(new ServletHolder(new StatusServlet()), "/status");
    root.addServlet(new ServletHolder(new DefaultServlet()), "/mmx/*");
    root.addEventListener(new GuiceServletConfig(injector));
    root.addFilter(
        new FilterHolder(
            new RedirectFilter(
                new ToStringResponseHandler(Charsets.UTF_8),
                new RedirectInfo()
                {
                  @Override
                  public boolean doLocal()
                  {
                    return taskMasterLifecycle.isLeading();
                  }

                  @Override
                  public URL getRedirectURL(String queryString, String requestURI)
                  {
                    try {
                      return new URL(
                          String.format(
                              "http://%s%s",
                              taskMasterLifecycle.getLeader(),
                              requestURI
                          )
                      );
                    }
                    catch (Exception e) {
                      throw Throwables.propagate(e);
                    }
                  }
                }
            )
        ), "/*", 0
    );
    root.addFilter(GuiceFilter.class, "/mmx/merger/v1/*", 0);

    initialized = true;
  }

  private void initializeTaskMasterLifecycle()
  {
    if (taskMasterLifecycle == null) {
      final ServiceDiscoveryConfig serviceDiscoveryConfig = configFactory.build(ServiceDiscoveryConfig.class);
      taskMasterLifecycle = new TaskMasterLifecycle(
          taskQueue,
          taskToolbox,
          config,
          serviceDiscoveryConfig,
          taskRunnerFactory,
          resourceManagementSchedulerFactory,
          curatorFramework,
          emitter
      );
      lifecycle.addManagedInstance(taskMasterLifecycle);
    }
  }

  @LifecycleStart
  public synchronized void start() throws Exception
  {
    if (!initialized) {
      init();
    }

    lifecycle.start();
  }

  @LifecycleStop
  public synchronized void stop()
  {
    lifecycle.stop();
  }

  private void initializeServer()
  {
    if (server == null) {
      server = Initialization.makeJettyServer(configFactory.build(ServerConfig.class));

      lifecycle.addHandler(
          new Lifecycle.Handler()
          {
            @Override
            public void start() throws Exception
            {
              log.info("Starting Jetty");
              server.start();
            }

            @Override
            public void stop()
            {
              log.info("Stopping Jetty");
              try {
                server.stop();
              }
              catch (Exception e) {
                log.error(e, "Exception thrown while stopping Jetty");
              }
            }
          }
      );
    }
  }

  private void initializeJacksonInjections()
  {
    InjectableValues.Std injectables = new InjectableValues.Std();

    injectables.addValue("s3Client", s3Service)
               .addValue("segmentPusher", taskToolbox.getSegmentPusher());

    jsonMapper.setInjectableValues(injectables);
  }

  private void initializeJacksonSubtypes()
  {
    jsonMapper.registerSubtypes(StaticS3FirehoseFactory.class);
  }

  private void initializeEmitter()
  {
    if (emitter == null) {
      final HttpClient httpClient = HttpClientInit.createClient(
          HttpClientConfig.builder().withNumConnections(1).build(), lifecycle
      );

      emitter = new ServiceEmitter(
          PropUtils.getProperty(props, "druid.service"),
          PropUtils.getProperty(props, "druid.host"),
          Emitters.create(props, httpClient, jsonMapper, lifecycle)
      );
    }
    EmittingLogger.registerEmitter(emitter);
  }

  private void initializeMonitors()
  {
    if (monitors == null) {
      monitors = Lists.newArrayList();
      monitors.add(new JvmMonitor());
      monitors.add(new SysMonitor());
    }
  }

  private void initializeDB()
  {
    if (dbConnectorConfig == null) {
      dbConnectorConfig = configFactory.build(DbConnectorConfig.class);
    }
    if (dbi == null) {
      dbi = new DbConnector(dbConnectorConfig).getDBI();
    }
  }

  private void initializeIndexerCoordinatorConfig()
  {
    if (config == null) {
      config = configFactory.build(IndexerCoordinatorConfig.class);
    }
  }

  private void initializeTaskConfig()
  {
    if (taskConfig == null) {
      taskConfig = configFactory.build(TaskConfig.class);
    }
  }

<<<<<<< HEAD
  public void initializeTaskToolbox() throws S3ServiceException
=======
  public void initializeS3Service() throws S3ServiceException
  {
    this.s3Service = new RestS3Service(
        new AWSCredentials(
            PropUtils.getProperty(props, "com.metamx.aws.accessKey"),
            PropUtils.getProperty(props, "com.metamx.aws.secretKey")
        )
    );
  }

  public void initializeTaskToolbox()
>>>>>>> ad1de9ba
  {
    if (taskToolbox == null) {
      final SegmentPusher segmentPusher = new S3SegmentPusher(
          s3Service,
          configFactory.build(S3SegmentPusherConfig.class),
          jsonMapper
      );
      final SegmentKiller segmentKiller = new S3SegmentKiller(
<<<<<<< HEAD
          s3Client
      );
      taskToolbox = new TaskToolbox(taskConfig, emitter, s3Client, segmentPusher, segmentKiller, jsonMapper);
=======
          s3Service
      );
      taskToolbox = new TaskToolbox(
          taskConfig,
          new LocalTaskActionClient(
              taskStorage,
              new TaskActionToolbox(taskQueue, taskLockbox, mergerDBCoordinator, emitter)
          ),
          emitter,
          s3Service,
          segmentPusher,
          segmentKiller,
          jsonMapper
      );
>>>>>>> ad1de9ba
    }
  }

  public void initializeMergeDBCoordinator()
  {
    if (mergerDBCoordinator == null) {
      mergerDBCoordinator = new MergerDBCoordinator(
          jsonMapper,
          dbConnectorConfig,
          dbi
      );
    }
  }

  public void initializeTaskQueue()
  {
    if (taskQueue == null) {
      // Don't start it here. The TaskMasterLifecycle will handle that when it feels like it.
      taskQueue = new TaskQueue(taskStorage, taskLockbox);
    }
  }

  public void initializeTaskLockbox()
  {
    if (taskLockbox == null) {
      taskLockbox = new TaskLockbox(taskStorage);
    }
  }

  public void initializeCurator() throws Exception
  {
    if (curatorFramework == null) {
      final ServiceDiscoveryConfig serviceDiscoveryConfig = configFactory.build(ServiceDiscoveryConfig.class);
      curatorFramework = Initialization.makeCuratorFrameworkClient(
          serviceDiscoveryConfig,
          lifecycle
      );
    }
  }

  public void initializeIndexerZkConfig()
  {
    if (indexerZkConfig == null) {
      indexerZkConfig = configFactory.build(IndexerZkConfig.class);
    }
  }

  public void initializeTaskStorage()
  {
    if (taskStorage == null) {
      if (config.getStorageImpl().equals("local")) {
        taskStorage = new LocalTaskStorage();
      } else if (config.getStorageImpl().equals("db")) {
        final IndexerDbConnectorConfig dbConnectorConfig = configFactory.build(IndexerDbConnectorConfig.class);
        taskStorage = new DbTaskStorage(jsonMapper, dbConnectorConfig, new DbConnector(dbConnectorConfig).getDBI());
      } else {
        throw new ISE("Invalid storage implementation: %s", config.getStorageImpl());
      }
    }
  }

  public void initializeWorkerSetupManager()
  {
    if (workerSetupManager == null) {
      final WorkerSetupManagerConfig workerSetupManagerConfig = configFactory.build(WorkerSetupManagerConfig.class);

      DbConnector.createConfigTable(dbi, workerSetupManagerConfig.getConfigTable());
      workerSetupManager = new WorkerSetupManager(
          dbi, Executors.newScheduledThreadPool(
          1,
          new ThreadFactoryBuilder()
              .setDaemon(true)
              .setNameFormat("WorkerSetupManagerExec--%d")
              .build()
      ), jsonMapper, workerSetupManagerConfig
      );
    }
    lifecycle.addManagedInstance(workerSetupManager);
  }

  public void initializeTaskRunnerFactory()
  {
    if (taskRunnerFactory == null) {
      if (config.getRunnerImpl().equals("remote")) {
        taskRunnerFactory = new TaskRunnerFactory()
        {
          @Override
          public TaskRunner build()
          {
            // Don't use scheduledExecutorFactory, since it's linked to the wrong lifecycle (global lifecycle instead
            // of leadership lifecycle)
            final ScheduledExecutorService retryScheduledExec = Executors.newScheduledThreadPool(
                1,
                new ThreadFactoryBuilder()
                    .setDaemon(true)
                    .setNameFormat("RemoteRunnerRetryExec--%d")
                    .build()
            );

            RemoteTaskRunner remoteTaskRunner = new RemoteTaskRunner(
                jsonMapper,
                configFactory.build(RemoteTaskRunnerConfig.class),
                curatorFramework,
                new PathChildrenCache(curatorFramework, indexerZkConfig.getAnnouncementPath(), true),
                retryScheduledExec,
                new RetryPolicyFactory(configFactory.build(RetryPolicyConfig.class)),
                workerSetupManager
            );

            return remoteTaskRunner;
          }
        };

      } else if (config.getRunnerImpl().equals("local")) {
        taskRunnerFactory = new TaskRunnerFactory()
        {
          @Override
          public TaskRunner build()
          {
            final ExecutorService runnerExec = Executors.newFixedThreadPool(config.getNumLocalThreads());
            return new LocalTaskRunner(taskToolbox, runnerExec);
          }
        };
      } else {
        throw new ISE("Invalid runner implementation: %s", config.getRunnerImpl());
      }
    }
  }

  private void initializeResourceManagement()
  {
    if (resourceManagementSchedulerFactory == null) {
      resourceManagementSchedulerFactory = new ResourceManagementSchedulerFactory()
      {
        @Override
        public ResourceManagementScheduler build(TaskRunner runner)
        {
          final ScheduledExecutorService scalingScheduledExec = Executors.newScheduledThreadPool(
              1,
              new ThreadFactoryBuilder()
                  .setDaemon(true)
                  .setNameFormat("ScalingExec--%d")
                  .build()
          );

          AutoScalingStrategy strategy;
          if (config.getStrategyImpl().equalsIgnoreCase("ec2")) {
            strategy = new EC2AutoScalingStrategy(
                jsonMapper,
                new AmazonEC2Client(
                    new BasicAWSCredentials(
                        PropUtils.getProperty(props, "com.metamx.aws.accessKey"),
                        PropUtils.getProperty(props, "com.metamx.aws.secretKey")
                    )
                ),
                configFactory.build(EC2AutoScalingStrategyConfig.class),
                workerSetupManager
            );
          } else if (config.getStrategyImpl().equalsIgnoreCase("noop")) {
            strategy = new NoopAutoScalingStrategy();
          } else {
            throw new ISE("Invalid strategy implementation: %s", config.getStrategyImpl());
          }

          return new ResourceManagementScheduler(
              runner,
              new SimpleResourceManagementStrategy(
                  strategy,
                  configFactory.build(SimpleResourceManagmentConfig.class),
                  workerSetupManager
              ),
              configFactory.build(ResourceManagementSchedulerConfig.class),
              scalingScheduledExec
          );
        }
      };
    }
  }

  public static class Builder
  {
    private ObjectMapper jsonMapper = null;
    private Lifecycle lifecycle = null;
    private Properties props = null;
    private ConfigurationObjectFactory configFactory = null;

    public Builder withMapper(ObjectMapper jsonMapper)
    {
      this.jsonMapper = jsonMapper;
      return this;
    }

    public Builder withLifecycle(Lifecycle lifecycle)
    {
      this.lifecycle = lifecycle;
      return this;
    }

    public Builder withProps(Properties props)
    {
      this.props = props;
      return this;
    }

    public Builder withConfigFactory(ConfigurationObjectFactory configFactory)
    {
      this.configFactory = configFactory;
      return this;
    }

    public IndexerCoordinatorNode build()
    {
      if (jsonMapper == null) {
        jsonMapper = new DefaultObjectMapper();
      }

      if (lifecycle == null) {
        lifecycle = new Lifecycle();
      }

      if (props == null) {
        props = Initialization.loadProperties();
      }

      if (configFactory == null) {
        configFactory = Config.createFactory(props);
      }

      return new IndexerCoordinatorNode(jsonMapper, lifecycle, props, configFactory);
    }
  }
}<|MERGE_RESOLUTION|>--- conflicted
+++ resolved
@@ -144,10 +144,7 @@
   private ServiceEmitter emitter = null;
   private DbConnectorConfig dbConnectorConfig = null;
   private DBI dbi = null;
-<<<<<<< HEAD
-=======
   private RestS3Service s3Service = null;
->>>>>>> ad1de9ba
   private IndexerCoordinatorConfig config = null;
   private TaskConfig taskConfig = null;
   private TaskToolbox taskToolbox = null;
@@ -160,12 +157,8 @@
   private IndexerZkConfig indexerZkConfig;
   private WorkerSetupManager workerSetupManager = null;
   private TaskRunnerFactory taskRunnerFactory = null;
-<<<<<<< HEAD
   private ResourceManagementSchedulerFactory resourceManagementSchedulerFactory = null;
-  private TaskMaster taskMaster = null;
-=======
   private TaskMasterLifecycle taskMasterLifecycle = null;
->>>>>>> ad1de9ba
   private Server server = null;
 
   private boolean initialized = false;
@@ -254,10 +247,7 @@
     initializeDB();
     initializeIndexerCoordinatorConfig();
     initializeTaskConfig();
-<<<<<<< HEAD
-=======
     initializeS3Service();
->>>>>>> ad1de9ba
     initializeMergeDBCoordinator();
     initializeTaskStorage();
     initializeTaskLockbox();
@@ -269,12 +259,8 @@
     initializeIndexerZkConfig();
     initializeWorkerSetupManager();
     initializeTaskRunnerFactory();
-<<<<<<< HEAD
     initializeResourceManagement();
-    initializeTaskMaster();
-=======
     initializeTaskMasterLifecycle();
->>>>>>> ad1de9ba
     initializeServer();
 
     final ScheduledExecutorService globalScheduledExec = scheduledExecutorFactory.create(1, "Global--%d");
@@ -291,16 +277,9 @@
             jsonMapper,
             config,
             emitter,
-<<<<<<< HEAD
-            taskQueue,
-            new TaskStorageQueryAdapter(taskStorage),
-            workerSetupManager,
-            taskMaster
-=======
             taskMasterLifecycle,
             new TaskStorageQueryAdapter(taskStorage),
             workerSetupManager
->>>>>>> ad1de9ba
         )
     );
 
@@ -475,9 +454,6 @@
     }
   }
 
-<<<<<<< HEAD
-  public void initializeTaskToolbox() throws S3ServiceException
-=======
   public void initializeS3Service() throws S3ServiceException
   {
     this.s3Service = new RestS3Service(
@@ -489,7 +465,6 @@
   }
 
   public void initializeTaskToolbox()
->>>>>>> ad1de9ba
   {
     if (taskToolbox == null) {
       final SegmentPusher segmentPusher = new S3SegmentPusher(
@@ -498,11 +473,6 @@
           jsonMapper
       );
       final SegmentKiller segmentKiller = new S3SegmentKiller(
-<<<<<<< HEAD
-          s3Client
-      );
-      taskToolbox = new TaskToolbox(taskConfig, emitter, s3Client, segmentPusher, segmentKiller, jsonMapper);
-=======
           s3Service
       );
       taskToolbox = new TaskToolbox(
@@ -517,7 +487,6 @@
           segmentKiller,
           jsonMapper
       );
->>>>>>> ad1de9ba
     }
   }
 
