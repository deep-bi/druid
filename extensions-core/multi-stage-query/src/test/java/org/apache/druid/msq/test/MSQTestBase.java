--- conflicted
+++ resolved
@@ -144,21 +144,14 @@
 import org.apache.druid.segment.IndexBuilder;
 import org.apache.druid.segment.IndexIO;
 import org.apache.druid.segment.QueryableIndex;
-<<<<<<< HEAD
-import org.apache.druid.segment.QueryableIndexStorageAdapter;
+import org.apache.druid.segment.QueryableIndexCursorFactory;
 import org.apache.druid.segment.RowAdapters;
 import org.apache.druid.segment.RowBasedSegment;
-=======
-import org.apache.druid.segment.QueryableIndexCursorFactory;
->>>>>>> d5eb94d0
 import org.apache.druid.segment.Segment;
 import org.apache.druid.segment.TestIndex;
 import org.apache.druid.segment.column.ColumnConfig;
-<<<<<<< HEAD
+import org.apache.druid.segment.column.ColumnHolder;
 import org.apache.druid.segment.column.ColumnType;
-=======
-import org.apache.druid.segment.column.ColumnHolder;
->>>>>>> d5eb94d0
 import org.apache.druid.segment.column.RowSignature;
 import org.apache.druid.segment.incremental.IncrementalIndexSchema;
 import org.apache.druid.segment.loading.DataSegmentPusher;
@@ -778,19 +771,11 @@
             return index;
           }
 
-<<<<<<< HEAD
           @Override
-          public StorageAdapter asStorageAdapter()
+          public CursorFactory asCursorFactory()
           {
-            return new QueryableIndexStorageAdapter(index);
-          }
-=======
-        @Override
-        public CursorFactory asCursorFactory()
-        {
-          return new QueryableIndexCursorFactory(index);
-        }
->>>>>>> d5eb94d0
+            return new QueryableIndexCursorFactory(index);
+          }
 
           @Override
           public void close()
@@ -1419,18 +1404,6 @@
                                             .indexOf(ColumnHolder.TIME_COLUMN_NAME);
           Assert.assertEquals(expectedSegments, segmentIdVsOutputRowsMap.keySet());
           for (Object[] row : transformedOutputRows) {
-<<<<<<< HEAD
-            List<SegmentId> diskSegmentList = segmentIdVsOutputRowsMap.keySet()
-                                                                      .stream()
-                                                                      .filter(segmentId -> segmentId.getInterval()
-                                                                                                    .contains((Long) row[0]))
-                                                                      .filter(segmentId -> {
-                                                                        List<List<Object>> lists = segmentIdVsOutputRowsMap.get(
-                                                                            segmentId);
-                                                                        return lists.contains(Arrays.asList(row));
-                                                                      })
-                                                                      .collect(Collectors.toList());
-=======
             List<SegmentId> diskSegmentList = segmentIdVsOutputRowsMap
                 .keySet()
                 .stream()
@@ -1440,7 +1413,6 @@
                   return lists.contains(Arrays.asList(row));
                 })
                 .collect(Collectors.toList());
->>>>>>> d5eb94d0
             if (diskSegmentList.size() != 1) {
               throw new IllegalStateException("Single key in multiple partitions");
             }
