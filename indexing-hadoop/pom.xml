--- conflicted
+++ resolved
@@ -28,11 +28,7 @@
     <parent>
         <groupId>io.druid</groupId>
         <artifactId>druid</artifactId>
-<<<<<<< HEAD
-        <version>0.6.157-SNAPSHOT</version>
-=======
         <version>0.7.0-SNAPSHOT</version>
->>>>>>> 323153a5
     </parent>
 
     <dependencies>
@@ -42,67 +38,60 @@
             <version>${project.parent.version}</version>
         </dependency>
 
-      <dependency>
-        <groupId>io.druid</groupId>
-        <artifactId>druid-common</artifactId>
-        <version>${project.parent.version}</version>
-      </dependency>
+        <dependency>
+            <groupId>com.metamx</groupId>
+            <artifactId>java-util</artifactId>
+        </dependency>
 
-      <dependency>
-        <groupId>com.metamx</groupId>
-        <artifactId>java-util</artifactId>
-      </dependency>
-
-      <dependency>
-        <groupId>commons-io</groupId>
-        <artifactId>commons-io</artifactId>
-      </dependency>
-      <dependency>
-        <groupId>com.google.guava</groupId>
-        <artifactId>guava</artifactId>
-      </dependency>
-      <!-- override jets3t from hadoop-core -->
-      <dependency>
-        <groupId>net.java.dev.jets3t</groupId>
-        <artifactId>jets3t</artifactId>
-      </dependency>
-      <!-- override httpclient / httpcore version from jets3t -->
-      <dependency>
-        <groupId>org.apache.httpcomponents</groupId>
-        <artifactId>httpclient</artifactId>
-      </dependency>
-      <dependency>
-        <groupId>org.apache.httpcomponents</groupId>
-        <artifactId>httpcore</artifactId>
-      </dependency>
-      <dependency>
-        <groupId>org.apache.hadoop</groupId>
-        <artifactId>hadoop-client</artifactId>
-      </dependency>
-      <dependency>
-        <groupId>com.fasterxml.jackson.core</groupId>
-        <artifactId>jackson-core</artifactId>
-      </dependency>
-      <dependency>
-        <groupId>com.fasterxml.jackson.core</groupId>
-        <artifactId>jackson-databind</artifactId>
-      </dependency>
-      <dependency>
-        <groupId>org.jdbi</groupId>
-        <artifactId>jdbi</artifactId>
-      </dependency>
-      <dependency>
-        <groupId>joda-time</groupId>
-        <artifactId>joda-time</artifactId>
-      </dependency>
-      <dependency>
-        <groupId>com.google.code.findbugs</groupId>
-        <artifactId>jsr305</artifactId>
-      </dependency>
+        <dependency>
+            <groupId>commons-io</groupId>
+            <artifactId>commons-io</artifactId>
+        </dependency>
+        <dependency>
+            <groupId>com.google.guava</groupId>
+            <artifactId>guava</artifactId>
+        </dependency>
+        <!-- override jets3t from hadoop-core -->
+        <dependency>
+            <groupId>net.java.dev.jets3t</groupId>
+            <artifactId>jets3t</artifactId>
+        </dependency>
+        <!-- override httpclient / httpcore version from jets3t -->
+        <dependency>
+            <groupId>org.apache.httpcomponents</groupId>
+            <artifactId>httpclient</artifactId>
+        </dependency>
+        <dependency>
+            <groupId>org.apache.httpcomponents</groupId>
+            <artifactId>httpcore</artifactId>
+        </dependency>
+        <dependency>
+            <groupId>org.apache.hadoop</groupId>
+            <artifactId>hadoop-client</artifactId>
+        </dependency>
+        <dependency>
+            <groupId>com.fasterxml.jackson.core</groupId>
+            <artifactId>jackson-core</artifactId>
+        </dependency>
+        <dependency>
+            <groupId>com.fasterxml.jackson.core</groupId>
+            <artifactId>jackson-databind</artifactId>
+        </dependency>
+        <dependency>
+            <groupId>org.jdbi</groupId>
+            <artifactId>jdbi</artifactId>
+        </dependency>
+        <dependency>
+            <groupId>joda-time</groupId>
+            <artifactId>joda-time</artifactId>
+        </dependency>
+        <dependency>
+            <groupId>com.google.code.findbugs</groupId>
+            <artifactId>jsr305</artifactId>
+        </dependency>
 
 
-
-      <!-- Tests -->
+        <!-- Tests -->
         <dependency>
             <groupId>junit</groupId>
             <artifactId>junit</artifactId>
